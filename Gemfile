source "https://rubygems.org"

ruby "3.3.2"

# Bundle edge Rails instead: gem "rails", github: "rails/rails", branch: "main"
gem "rails", "~> 7.1.5", ">= 7.1.5.1"

# The original asset pipeline for Rails [https://github.com/rails/sprockets-rails]
gem "sprockets-rails"

# Use postgresql as the database for Active Record
gem "chromable", "~> 0.3.5"
gem "pg", "~> 1.1"

# Use the Puma web server [https://github.com/puma/puma]
gem "puma", ">= 5.0"

# Bundle and transpile JavaScript [https://github.com/rails/jsbundling-rails]
gem "jsbundling-rails"

# Hotwire's SPA-like page accelerator [https://turbo.hotwired.dev]
gem "turbo-rails"

# Hotwire's modest JavaScript framework [https://stimulus.hotwired.dev]
gem "stimulus-rails"

# Bundle and process CSS [https://github.com/rails/cssbundling-rails]
gem "cssbundling-rails"
gem "tailwindcss-rails", "~> 4.2"
gem "tailwindcss-ruby", "~> 4.1"

# Build JSON APIs with ease [https://github.com/rails/jbuilder]
gem "jbuilder"

# Use Redis adapter to run Action Cable in production
gem "redis", "~> 5.0"
# Thread-safe connection pools
gem "connection_pool", "~> 2.4"
gem "sidekiq", "~> 7.1"
gem "sidekiq-cron", "~> 1.10"
gem "sidekiq-scheduler", "~> 5.0"

# Use Kredis to get higher-level data types in Redis [https://github.com/rails/kredis]
# gem "kredis"

# Use Active Model has_secure_password [https://guides.rubyonrails.org/active_model_basics.html#securepassword]
# gem "bcrypt", "~> 3.1.7"

# Windows does not include zoneinfo files, so bundle the tzinfo-data gem
gem "tzinfo-data", platforms: [:windows, :jruby]

# Reduces boot times through caching; required in config/boot.rb
gem "bootsnap", require: false

# Use Active Storage variants [https://guides.rubyonrails.org/active_storage_overview.html#transforming-images]
# gem "image_processing", "~> 1.2"

group :development, :test do
  # See https://guides.rubyonrails.org/debugging_rails_applications.html#debugging-with-the-debug-gem
  gem "debug", platforms: [:mri, :mingw, :x64_mingw]

  # Testing framework for Ruby on Rails
  gem "factory_bot_rails", "~> 6.4"
  gem "faker", "~> 3.2"
  gem "rspec-rails", "~> 6.1"
end

group :development do
  # Use console on exceptions pages [https://github.com/rails/web-console]
  gem "web-console"

  # Add speed badges [https://github.com/MiniProfiler/rack-mini-profiler]
  # gem "rack-mini-profiler"

  # Speed up commands on slow machines / big apps [https://github.com/rails/spring]
  # gem "spring"

  # Ruby static code analyzer and formatter
  gem "rubocop", "~> 1.60", require: false
  gem "rubocop-capybara", "~> 2.22", require: false
  gem "rubocop-rails", "~> 2.23", require: false
  gem "rubocop-rspec", "~> 2.27", require: false
end

group :test do
  # Use system testing [https://guides.rubyonrails.org/testing.html#system-testing]
  gem "capybara"
  gem "selenium-webdriver"

  # Additional testing tools
  gem "shoulda-matchers", "~> 6.0"
<<<<<<< HEAD
  gem "simplecov", "~> 0.22.0", require: false
  gem "simplecov-console", "~> 0.9.1", require: false
=======
  gem "simplecov", "~> 0.22.0", require: true
  gem "simplecov-console", "~> 0.9.1", require: true
  gem "simplecov-json", require: true
  gem "simplecov-lcov", "~> 0.8.0", require: false
>>>>>>> 9f0ca16e
end

gem "colorize", "~> 1.1"<|MERGE_RESOLUTION|>--- conflicted
+++ resolved
@@ -89,15 +89,10 @@
 
   # Additional testing tools
   gem "shoulda-matchers", "~> 6.0"
-<<<<<<< HEAD
-  gem "simplecov", "~> 0.22.0", require: false
-  gem "simplecov-console", "~> 0.9.1", require: false
-=======
   gem "simplecov", "~> 0.22.0", require: true
   gem "simplecov-console", "~> 0.9.1", require: true
   gem "simplecov-json", require: true
   gem "simplecov-lcov", "~> 0.8.0", require: false
->>>>>>> 9f0ca16e
 end
 
 gem "colorize", "~> 1.1"