# frozen_string_literal: true

require_relative "../../ports/cache_port"
module Cache
  class RedisCache
    include CachePort

    # Class-level connection pool cache
    class_attribute :connection_pool_cache, default: {}

    # Default expiration time of 1 hour if not specified
    DEFAULT_TTL = 3600

    # Default TTL for metrics (30 days)
    METRIC_TTL = 30 * 24 * 60 * 60

    # Maximum number of time series entries to keep
    MAX_TIMESERIES_SIZE = 1000

    # Redis connection management
    def self.redis
      @redis ||= Redis.new(
        url: ENV.fetch("REDIS_URL", "redis://localhost:6379/0"),
        reconnect_attempts: 3
      )
    end

    # Helper method to execute a block with a Redis connection
    def self.with_redis(purpose = :default, &)
      if defined?(ConnectionPool) && block_given?
        connection_pool_for(purpose).with(&)
      else
        yield redis
      end
    end

    # Configure ConnectionPool size and timeout from ENV
    def self.connection_pool_size
      ENV.fetch("REDIS_POOL_SIZE", 10).to_i
    end

    def self.connection_pool_timeout
      ENV.fetch("REDIS_POOL_TIMEOUT", 5).to_i
    end

    # Return the URL for a Redis DB for a given purpose
    def self.url_for(purpose = :default)
      case purpose.to_sym
      when :cache then ENV.fetch("REDIS_CACHE_URL") { ENV.fetch("REDIS_URL", "redis://localhost:6379/0") }
      when :queue then ENV.fetch("REDIS_QUEUE_URL") { ENV.fetch("REDIS_URL", "redis://localhost:6379/0") }
      when :throttling then ENV.fetch("REDIS_THROTTLING_URL") { ENV.fetch("REDIS_URL", "redis://localhost:6379/0") }
      else ENV.fetch("REDIS_URL", "redis://localhost:6379/0")
      end
    end

    # Build a new connection pool
    def self.build_connection_pool(purpose)
      require "connection_pool" unless defined?(ConnectionPool)

      ConnectionPool.new(size: connection_pool_size, timeout: connection_pool_timeout) do
        client = Redis.new(
          url: url_for(purpose),
          timeout: ENV.fetch("REDIS_TIMEOUT", 5).to_i,
          reconnect_attempts: ENV.fetch("REDIS_RECONNECT_ATTEMPTS", 3).to_i
        )

        # Run a quick test to ensure the connection works in development
        if Rails.env.development?
          begin
            client.ping
            Rails.logger.info("Redis connection successful: #{url_for(purpose)}")
          rescue Redis::BaseError => e
            Rails.logger.error("Redis connection failed: #{e.message}")
          end
        end

        client
      end
    end

    # Find or build a connection pool
    def self.find_or_build_connection_pool(purpose)
      connection_pool_cache[purpose] ||= build_connection_pool(purpose)
    end

    # Return a memoized ConnectionPool instance for a given purpose
    def self.connection_pool_for(purpose = :default)
      case purpose.to_sym
      when :cache then find_or_build_connection_pool(:cache)
      when :queue then find_or_build_connection_pool(:queue)
      when :throttling then find_or_build_connection_pool(:throttling)
      else find_or_build_connection_pool(:default)
      end
    end

    # Initialize Rails cache if using Redis Cache Store
    def self.initialize_rails_cache!
      cache_store_config = Rails.application.config.cache_store

      if (cache_store_config.is_a?(Array) && cache_store_config[0] == :redis_cache_store) ||
         cache_store_config == :redis_cache_store

        Rails.application.config.cache_store = [
          :redis_cache_store,
          {
            url: url_for(:cache),
            pool: connection_pool_for(:cache),
            error_handler: lambda { |method:, returning:, exception:|
              Rails.logger.error("Redis Cache Error: #{exception.message}")
              Raven.capture_exception(exception) if defined?(Raven)
            }
          }
        ]
      end
    end

    # For backward compatibility
    def self.redis_pool
      if defined?(REDIS_POOL)
        REDIS_POOL
      else
        connection_pool_for(:default)
      end
    end

    # Write a value to the cache
    # @param key [String] The cache key
    # @param value [Object] The value to cache (will be JSON serialized)
    # @param ttl [Integer] Time to live in seconds
    # @param expires_in [Integer] Alternative name for TTL for Rails compatibility
    # @return [Boolean] true if successful
    def write(key, value, ttl: DEFAULT_TTL, expires_in: nil)
      # Use expires_in if ttl is not provided (Rails compatibility)
      ttl = expires_in if ttl == DEFAULT_TTL && !expires_in.nil?

      self.class.with_redis(:cache) do |redis|
        redis.setex(normalized_key(key), ttl, ActiveSupport::JSON.encode(value))
      end
      true
    rescue Redis::BaseError => e
      Rails.logger.error("Redis cache write error: #{e.message}")
      false
    end

    # Read a value from the cache
    # @param key [String] The cache key
    # @return [Object, nil] The cached value or nil if not found/expired
    def read(key)
      data = self.class.with_redis(:cache) do |redis|
        redis.get(normalized_key(key))
      end

      return nil if data.nil?

      ActiveSupport::JSON.decode(data)
    rescue Redis::BaseError => e
      Rails.logger.error("Redis cache read error: #{e.message}")
      nil
    rescue StandardError => e
      Rails.logger.error("Cache deserialization error: #{e.message}")
      nil
    end

    # Check if a key exists in the cache
    # @param key [String] The cache key
    # @return [Boolean] true if the key exists
    def exist?(key)
      self.class.with_redis(:cache) do |redis|
        redis.exists?(normalized_key(key))
      end
    rescue Redis::BaseError => e
      Rails.logger.error("Redis cache exist? error: #{e.message}")
      false
    end

    # Delete a key from the cache
    # @param key [String] The cache key
    # @return [Boolean] true if successful
    def delete(key)
      self.class.with_redis(:cache) do |redis|
        redis.del(normalized_key(key))
      end
      true
    rescue Redis::BaseError => e
      Rails.logger.error("Redis cache delete error: #{e.message}")
      false
    end

    # Clear all keys matching a pattern
    # @param pattern [String] Pattern to match (e.g., "user:*")
    # @return [Boolean] true if successful
    def clear(pattern = "*")
      self.class.with_redis(:cache) do |redis|
        keys = redis.keys(normalized_key(pattern))
        redis.del(*keys) unless keys.empty?
      end
      true
    rescue Redis::BaseError => e
      Rails.logger.error("Redis cache clear error: #{e.message}")
      false
    end

    def cache_metric(metric)
      # Ensure metric has an ID
      if metric.id.nil?
        Rails.logger.error("Cannot cache metric without ID: #{metric.name}")
        return metric
      end

      self.class.with_redis do |redis|
        # Store the latest value for this metric name
<<<<<<< HEAD
        redis.set(
          normalized_key("metric:latest:#{metric.name}"),
          metric.value
        )
=======
        latest_key = normalized_key("metric:latest:#{metric.name}")
        redis.set(latest_key, metric.value)
        redis.expire(latest_key, METRIC_TTL)
>>>>>>> 9f0ca16e

        # Store with dimensions as a hash if dimensions exist
        if metric.dimensions.any?
          # Create a key that includes the dimensions
          dimension_string = metric.dimensions.sort.map { |k, v| "#{k}=#{v}" }.join(",")
<<<<<<< HEAD
          redis.set(
            normalized_key("metric:latest:#{metric.name}:#{dimension_string}"),
            metric.value
          )
=======
          dimension_key = normalized_key("metric:latest:#{metric.name}:#{dimension_string}")
          redis.set(dimension_key, metric.value)
          redis.expire(dimension_key, METRIC_TTL)
>>>>>>> 9f0ca16e
        end

        # Add to a time-series sorted set with timestamp as score
        # This allows for sliding window queries and expiration
        timestamp = metric.timestamp.to_i
<<<<<<< HEAD
        redis.zadd(
          normalized_key("metric:timeseries:#{metric.name}"),
          timestamp,
          "#{timestamp}:#{metric.value}"
        )

        # Keep only the last 1000 values (or adjust as needed)
        redis.zremrangebyrank(
          normalized_key("metric:timeseries:#{metric.name}"),
          0,
          -1001
        )

        # Set default expiration for all metrics (30 days)
        [
          normalized_key("metric:latest:#{metric.name}"),
          normalized_key("metric:timeseries:#{metric.name}")
        ].each do |key|
          redis.expire(key, 30 * 24 * 60 * 60) # 30 days in seconds
=======
        timeseries_key = normalized_key("metric:timeseries:#{metric.name}")

        # Use multi to ensure all operations are atomic
        redis.multi do
          redis.zadd(timeseries_key, timestamp, "#{timestamp}:#{metric.value}")
          # Keep only the last MAX_TIMESERIES_SIZE values to prevent unbounded growth
          redis.zremrangebyrank(timeseries_key, 0, -(MAX_TIMESERIES_SIZE + 1))
          # Set TTL on timeseries
          redis.expire(timeseries_key, METRIC_TTL)
>>>>>>> 9f0ca16e
        end
      end

      Rails.logger.debug { "Cached metric: #{metric.id} (#{metric.name})" }
      metric
    end

    def get_cached_metric(name, dimensions = {})
      self.class.with_redis do |redis|
        if dimensions.empty?
          # Simple case, no dimensions
          value = redis.get(normalized_key("metric:latest:#{name}"))
          return nil unless value

          # Convert to float if it looks like a number
          return value.to_f if value.match?(/\A-?\d+(\.\d+)?\z/)

          return value
        else
          # With dimensions, construct the key
          dimension_string = dimensions.sort.map { |k, v| "#{k}=#{v}" }.join(",")
<<<<<<< HEAD
          dimension_key = normalized_key("metric:latest:#{name}:#{dimension_string}")
=======
          value = redis.get(normalized_key("metric:latest:#{name}:#{dimension_string}"))
          return nil unless value
>>>>>>> 9f0ca16e

          # Convert to float if it looks like a number
          return value.to_f if value.match?(/\A-?\d+(\.\d+)?\z/)

          return value
        end
<<<<<<< HEAD

        # Fallback to the general metric name
        value = redis.get(normalized_key("metric:latest:#{name}"))
        value ? value.to_f : nil
=======
>>>>>>> 9f0ca16e
      end
    rescue Redis::BaseError => e
      Rails.logger.error("Redis get_cached_metric error: #{e.message}")
      nil
    end

    def get_metric_history(name, limit = 100)
      results = []

      self.class.with_redis do |redis|
<<<<<<< HEAD
        # Fetch the most recent metrics from the time series
        redis.zrevrange(
          normalized_key("metric:timeseries:#{name}"),
          0,
          limit - 1
        ).map do |entry|
          timestamp, value = entry.split(":")
          {
            timestamp: Time.at(timestamp.to_i),
            value: value.to_f
          }
=======
        timeseries_key = normalized_key("metric:timeseries:#{name}")

        # Check if key exists
        return [] unless redis.exists?(timeseries_key)

        # Get the data points, starting from newest (highest score)
        data_points = redis.zrevrange(timeseries_key, 0, limit - 1, with_scores: true)

        # Process each data point
        data_points.each do |value_str, timestamp|
          # Format is "timestamp:value"
          parts = value_str.split(":")
          next if parts.size < 2

          value = parts[1].to_f
          time = Time.at(timestamp.to_i)

          results << { timestamp: time, value: value }
>>>>>>> 9f0ca16e
        end
      end

      results
    rescue Redis::BaseError => e
      Rails.logger.error("Redis get_metric_history error: #{e.message}")
      []
    end

    def clear_metric_cache(name = nil)
      self.class.with_redis do |redis|
<<<<<<< HEAD
        if name
          # Clear specific metric cache
          # Use the full namespace in the pattern for scan_each
          pattern = "cache:#{Rails.env}:metric:*:#{name}*"
          redis.scan_each(match: pattern) do |key|
            redis.del(key)
          end
        else
          # Clear all metrics cache
          # Use the full namespace in the pattern for scan_each
          pattern = "cache:#{Rails.env}:metric:*"
          redis.scan_each(match: pattern) do |key|
=======
        if name.nil?
          # Clear all metrics
          redis.keys(normalized_key("metric:*")).each do |key|
            redis.del(key)
          end
        else
          # Clear specific metric and its variants
          redis.keys(normalized_key("metric:*:#{name}*")).each do |key|
>>>>>>> 9f0ca16e
            redis.del(key)
          end
        end
      end
      true
    rescue Redis::BaseError => e
      Rails.logger.error("Redis clear_metric_cache error: #{e.message}")
      false
    end

    # Needed for the QueuePort adapter to access Redis
    delegate :redis, to: :class

    private

    def normalized_key(key)
      "cache:#{Rails.env}:#{key}"
    end
  end
end<|MERGE_RESOLUTION|>--- conflicted
+++ resolved
@@ -209,57 +209,22 @@
 
       self.class.with_redis do |redis|
         # Store the latest value for this metric name
-<<<<<<< HEAD
-        redis.set(
-          normalized_key("metric:latest:#{metric.name}"),
-          metric.value
-        )
-=======
         latest_key = normalized_key("metric:latest:#{metric.name}")
         redis.set(latest_key, metric.value)
         redis.expire(latest_key, METRIC_TTL)
->>>>>>> 9f0ca16e
 
         # Store with dimensions as a hash if dimensions exist
         if metric.dimensions.any?
           # Create a key that includes the dimensions
           dimension_string = metric.dimensions.sort.map { |k, v| "#{k}=#{v}" }.join(",")
-<<<<<<< HEAD
-          redis.set(
-            normalized_key("metric:latest:#{metric.name}:#{dimension_string}"),
-            metric.value
-          )
-=======
           dimension_key = normalized_key("metric:latest:#{metric.name}:#{dimension_string}")
           redis.set(dimension_key, metric.value)
           redis.expire(dimension_key, METRIC_TTL)
->>>>>>> 9f0ca16e
         end
 
         # Add to a time-series sorted set with timestamp as score
         # This allows for sliding window queries and expiration
         timestamp = metric.timestamp.to_i
-<<<<<<< HEAD
-        redis.zadd(
-          normalized_key("metric:timeseries:#{metric.name}"),
-          timestamp,
-          "#{timestamp}:#{metric.value}"
-        )
-
-        # Keep only the last 1000 values (or adjust as needed)
-        redis.zremrangebyrank(
-          normalized_key("metric:timeseries:#{metric.name}"),
-          0,
-          -1001
-        )
-
-        # Set default expiration for all metrics (30 days)
-        [
-          normalized_key("metric:latest:#{metric.name}"),
-          normalized_key("metric:timeseries:#{metric.name}")
-        ].each do |key|
-          redis.expire(key, 30 * 24 * 60 * 60) # 30 days in seconds
-=======
         timeseries_key = normalized_key("metric:timeseries:#{metric.name}")
 
         # Use multi to ensure all operations are atomic
@@ -269,7 +234,6 @@
           redis.zremrangebyrank(timeseries_key, 0, -(MAX_TIMESERIES_SIZE + 1))
           # Set TTL on timeseries
           redis.expire(timeseries_key, METRIC_TTL)
->>>>>>> 9f0ca16e
         end
       end
 
@@ -291,25 +255,14 @@
         else
           # With dimensions, construct the key
           dimension_string = dimensions.sort.map { |k, v| "#{k}=#{v}" }.join(",")
-<<<<<<< HEAD
-          dimension_key = normalized_key("metric:latest:#{name}:#{dimension_string}")
-=======
           value = redis.get(normalized_key("metric:latest:#{name}:#{dimension_string}"))
           return nil unless value
->>>>>>> 9f0ca16e
 
           # Convert to float if it looks like a number
           return value.to_f if value.match?(/\A-?\d+(\.\d+)?\z/)
 
           return value
         end
-<<<<<<< HEAD
-
-        # Fallback to the general metric name
-        value = redis.get(normalized_key("metric:latest:#{name}"))
-        value ? value.to_f : nil
-=======
->>>>>>> 9f0ca16e
       end
     rescue Redis::BaseError => e
       Rails.logger.error("Redis get_cached_metric error: #{e.message}")
@@ -320,19 +273,6 @@
       results = []
 
       self.class.with_redis do |redis|
-<<<<<<< HEAD
-        # Fetch the most recent metrics from the time series
-        redis.zrevrange(
-          normalized_key("metric:timeseries:#{name}"),
-          0,
-          limit - 1
-        ).map do |entry|
-          timestamp, value = entry.split(":")
-          {
-            timestamp: Time.at(timestamp.to_i),
-            value: value.to_f
-          }
-=======
         timeseries_key = normalized_key("metric:timeseries:#{name}")
 
         # Check if key exists
@@ -351,7 +291,6 @@
           time = Time.at(timestamp.to_i)
 
           results << { timestamp: time, value: value }
->>>>>>> 9f0ca16e
         end
       end
 
@@ -363,20 +302,6 @@
 
     def clear_metric_cache(name = nil)
       self.class.with_redis do |redis|
-<<<<<<< HEAD
-        if name
-          # Clear specific metric cache
-          # Use the full namespace in the pattern for scan_each
-          pattern = "cache:#{Rails.env}:metric:*:#{name}*"
-          redis.scan_each(match: pattern) do |key|
-            redis.del(key)
-          end
-        else
-          # Clear all metrics cache
-          # Use the full namespace in the pattern for scan_each
-          pattern = "cache:#{Rails.env}:metric:*"
-          redis.scan_each(match: pattern) do |key|
-=======
         if name.nil?
           # Clear all metrics
           redis.keys(normalized_key("metric:*")).each do |key|
@@ -385,7 +310,6 @@
         else
           # Clear specific metric and its variants
           redis.keys(normalized_key("metric:*:#{name}*")).each do |key|
->>>>>>> 9f0ca16e
             redis.del(key)
           end
         end
